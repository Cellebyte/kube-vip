--- conflicted
+++ resolved
@@ -9,16 +9,11 @@
 	"sync"
 	"syscall"
 
-<<<<<<< HEAD
-	"github.com/kube-vip/kube-vip/pkg/k8s"
-	"github.com/kube-vip/kube-vip/pkg/trafficmirror"
-
-=======
->>>>>>> b0acf844
 	"github.com/kamhlos/upnp"
 	"github.com/kube-vip/kube-vip/pkg/bgp"
 	"github.com/kube-vip/kube-vip/pkg/k8s"
 	"github.com/kube-vip/kube-vip/pkg/kubevip"
+  "github.com/kube-vip/kube-vip/pkg/trafficmirror"
 	"github.com/kube-vip/kube-vip/pkg/utils"
 	"github.com/prometheus/client_golang/prometheus"
 	log "github.com/sirupsen/logrus"
@@ -66,10 +61,8 @@
 
 // New will create a new managing object
 func New(configMap string, config *kubevip.Config) (*Manager, error) {
-<<<<<<< HEAD
-=======
-
-	// Instance identity should be the same as k8s node name to ensure better compatibility.
+
+  // Instance identity should be the same as k8s node name to ensure better compatibility.
 	// By default k8s sets node name to `hostname -s`,
 	// so if node name is not provided in the config,
 	// we set it to hostname as a fallback.
@@ -84,7 +77,6 @@
 	}
 	log.Infof("Using node name [%v]", config.NodeName)
 
->>>>>>> b0acf844
 	var clientset *kubernetes.Clientset
 	var err error
 
@@ -236,7 +228,6 @@
 	return nil
 }
 
-<<<<<<< HEAD
 func (sm *Manager) serviceInterface() string {
 	svcIf := sm.config.Interface
 	if sm.config.ServicesInterface != "" {
@@ -279,8 +270,6 @@
 	return !info.IsDir()
 }
 
-=======
->>>>>>> b0acf844
 func (sm *Manager) findServiceInstance(svc *v1.Service) *Instance {
 	svcUID := string(svc.UID)
 	log.Debugf("service UID: %s", svcUID)
