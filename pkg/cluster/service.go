--- conflicted
+++ resolved
@@ -216,7 +216,6 @@
 		// Stop the Arp context if it is running
 		cancelArp()
 
-<<<<<<< HEAD
 				if c.EnableRoutingTable {
 					err = cluster.Network.DeleteRoute()
 					if err != nil {
@@ -227,13 +226,11 @@
 				close(cluster.completed)
 				return
 			}
-=======
 		log.Info("[LOADBALANCER] Stopping load balancers")
 		log.Infof("[VIP] Releasing the Virtual IP [%s]", c.VIP)
 		err = cluster.Network.DeleteIP()
 		if err != nil {
 			log.Warnf("%v", err)
->>>>>>> f54595d8
 		}
 
 		close(cluster.completed)
